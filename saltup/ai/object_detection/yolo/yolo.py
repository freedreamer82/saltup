
import numpy as np
<<<<<<< HEAD
from typing import (
    Optional, Callable, Union,
    Any, Dict, List ,Tuple,
)
=======
from typing import Optional, Callable, Union
from saltup.ai.object_detection.utils.bbox  import BBox,BBoxFormat
from saltup.ai.object_detection.utils.metrics  import compute_ap, compute_map_50_95 , compute_ap_for_threshold
from saltup.ai.object_detection.yolo.yolo_type  import YoloType
from saltup.ai.nn_manager import NeuralNetworkManager
from typing import List, Dict, Any, Union
>>>>>>> 9e8c2395
import time
import cv2
from collections import defaultdict

from saltup.ai.object_detection.utils.bbox  import BBox,BBoxFormat
from saltup.ai.object_detection.utils.metrics  import compute_ap, compute_ap_range
from saltup.ai.object_detection.yolo.yolo_type  import YoloType
from saltup.utils.data.image.image_utils import load_image, ColorMode
from saltup.ai.nn_manager import NeuralNetworkManager


class YoloOutput:
    """Class to represent the results of the YOLO model."""
    def __init__(
        self,
        boxes: List[Tuple[BBox, int, float]],
        image: Optional[np.ndarray] = None,
    ):
        """
        Initialize YoloOutput with bounding boxes, scores, and an optional image.

        Args:
            boxes: List of BBox objects representing the bounding boxes.
            scores: List of confidence scores.
            image: Optional image associated with the results.
        """
        self._boxes = boxes  # List of BBox objects
        self._image = image  # Optional image associated with the results

        self._inference_time_ms = 0.0  
        self._preprocessing_time_ms = 0.0 
        self._postprocessing_time_ms = 0.0 

    def get_boxes(self, format: str = "CENTER") -> List[Tuple[BBox, int, float]]:
        """
        Get the list of bounding boxes in the specified format.

        Args:
            format: The desired format (CORNERS, CENTER, TOPLEFT).

        Returns:
            List of bounding box coordinates in the specified format.
        """
        return self._boxes

    def set_boxes(self, boxes: List[BBox]):
        """
        Set the list of bounding boxes.

        Args:
            boxes: List of BBox objects.
        """
        self._boxes = boxes
        
    def get_image(self) -> Optional[np.ndarray]:
        """Get the associated image."""
        return self._image

    def set_image(self, image: Optional[np.ndarray]):
        """Set the associated image."""
        self._image = image

    def get_inference_time(self) -> float:
        """Get the inference time in milliseconds."""
        return self._inference_time_ms

    def set_inference_time(self, value: float):
        """Set the inference time in milliseconds."""
        self._inference_time_ms = value

    def get_preprocessing_time(self) -> float:
        """Get the pre-processing time in milliseconds."""
        return self._preprocessing_time_ms

    def set_preprocessing_time(self, value: float):
        """Set the pre-processing time in milliseconds."""
        self._preprocessing_time_ms = value

    def get_postprocessing_time(self) -> float:
        """Get the post-processing time in milliseconds."""
        return self._postprocessing_time_ms

    def set_postprocessing_time(self, value: float):
        """Set the post-processing time in milliseconds."""
        self._postprocessing_time_ms = value

    def get_total_processing_time(self) -> float:
        """
        Get the total processing time (pre-processing + inference + post-processing) in milliseconds.

        Returns:
            Total processing time in milliseconds.
        """
        return (
            self._preprocessing_time_ms
            + self._inference_time_ms
            + self._postprocessing_time_ms
        )

    def get_property(self, property_name: str) -> Any:
        """
        Get a property by name.

        Args:
            property_name: Name of the property ("boxes", "image",
                          "inference_time", "preprocessing_time", "postprocessing_time").

        Returns:
            The value of the property.

        Raises:
            AttributeError: If the property does not exist.
        """
        if property_name == "boxes":
            return self._boxes
        elif property_name == "image":
            return self._image
        elif property_name == "inference_time":
            return self._inference_time_ms
        elif property_name == "preprocessing_time":
            return self._preprocessing_time_ms
        elif property_name == "postprocessing_time":
            return self._postprocessing_time_ms
        else:
            raise AttributeError(f"Property '{property_name}' does not exist.")

    def set_property(self, property_name: str, value: Any):
        """
        Set a property by name.

        Args:
            property_name: Name of the property ("boxes", "image",
                          "inference_time", "preprocessing_time", "postprocessing_time").
            value: The new value for the property.

        Raises:
            AttributeError: If the property does not exist.
        """
        if property_name == "boxes":
            self._boxes = value
        elif property_name == "image":
            self._image = value
        elif property_name == "inference_time":
            self._inference_time_ms = value
        elif property_name == "preprocessing_time":
            self._preprocessing_time_ms = value
        elif property_name == "postprocessing_time":
            self._postprocessing_time_ms = value
        else:
            raise AttributeError(f"Property '{property_name}' does not exist.")

    def __repr__(self):
        return (
            f"YoloOutput(boxes={self._boxes}"
            f"image={self._image is not None}, inference_time={self._inference_time_ms} ms, "
            f"preprocessing_time={self._preprocessing_time_ms} ms, "
            f"postprocessing_time={self._postprocessing_time_ms} ms)"
        )
   

class BaseYolo(NeuralNetworkManager):
    """Base class for implementing a generic YOLO model."""
    def __init__(self, yolot: YoloType, model_path: str, number_class:int):
        super().__init__()  # Initialize NeuralNetworkManager
        self.model_path = model_path
        self.number_class = number_class
        self.model, self.model_input_shape, self.model_output_shape = self.load_model(model_path)  # Load model using inherited method
        self.img_input_height  = self.model_input_shape[1]
        self.img_input_width  = self.model_input_shape[2]
        self.yolotype = yolot

    def getYoloType(self) -> YoloType:
        return self.yolotype
    
    def _validate_input_preprocessing_image(self, img: np.ndarray) -> None:
        """Validate the input image format and type.
        
        Args:
            img: Input image to validate

        Raises:
            ValueError: If image is None
            TypeError: If image is not a numpy array
        """
        if img is None:
            raise ValueError("Input image cannot be None")
        if not isinstance(img, np.ndarray):
            raise TypeError("Input must be numpy array")
    
    @staticmethod
    def load_anchors(anchors_path:str) -> np.ndarray:
        anchors_data = np.loadtxt(anchors_path, delimiter=",")
        anchors_list = [row for row in anchors_data]
        anchors_array = np.array(anchors_list).reshape(-1, 2)
        
        return anchors_array
    
    @staticmethod
    def load_image(image_path: str, color_mode: ColorMode = ColorMode.BGR) -> np.ndarray:
        """Load and convert image to specified color mode.

        Args:
            image_path: Path to the image file
            color_mode: Target color mode ("RGB", "BGR", or "GRAY")

        Returns:
            np.ndarray: Image in specified color mode

        Raises:
            FileNotFoundError: If image file does not exist or cannot be loaded
            ValueError: If color conversion fails
        """
        return load_image(image_path, color_mode)
    
    def get_number_image_channel(self) -> int:
        return self.model_input_shape[-1]
    
    def run(
        self,
        image: np.ndarray,
        img_height: int, 
        img_width: int,
        confidence_thr: float=0.5,
        iou_threshold:float = 0.5,
        preprocess: Optional[Union[Callable, bool]] = None,
        postprocess: Optional[Union[Callable, bool]] = None,
    ) -> YoloOutput:
        """
        Perform inference using the YOLO model.
        This method allows for custom preprocess and postprocess functions,
        and the option to disable preprocessing or postprocessing entirely.

        :param image: Input image for the model.
        :param preprocess: Optional custom preprocessing function. If None, uses the native `preprocess` method.
                           If False, skips preprocessing entirely.
        :param postprocess: Optional custom postprocessing function. If None, uses the native `postprocess` method.
                            If False, skips postprocessing entirely.
        :return: A YoloOutput object containing the results and timing information.
        """
        # Measure preprocessing time
        start_preprocess = time.time()
        if preprocess is False:
            # Skip preprocessing entirely
            preprocessed_image = image
        else:
            # Use custom preprocessing if provided, otherwise use the native method
            if callable(preprocess):
                preprocessed_image = preprocess(image, self.img_input_height, self.img_input_width)
            else:
                preprocessed_image = self.preprocess(image, self.img_input_height, self.img_input_width)
        end_preprocess = time.time()
        preprocessing_time_ms = (end_preprocess - start_preprocess) * 1000

        # Measure inference time
        start_inference = time.time()
        raw_output = self.model_inference(preprocessed_image)
        end_inference = time.time()
        inference_time_ms = (end_inference - start_inference) * 1000

        # Measure postprocessing time
        start_postprocess = time.time()
        if postprocess is False:
            # Skip postprocessing entirely
            postprocessed_output = raw_output
        else:
            # Use custom postprocessing if provided, otherwise use the native method
            if callable(postprocess):
                postprocessed_output = postprocess(raw_output, img_height, img_width, confidence_thr, 
                            iou_threshold)
            else:
                postprocessed_output = self.postprocess(raw_output, img_height, img_width, confidence_thr, 
                            iou_threshold)
        end_postprocess = time.time()
        postprocessing_time_ms = (end_postprocess - start_postprocess) * 1000
        
        yoloOut = YoloOutput(postprocessed_output, image=preprocessed_image)
        yoloOut.set_preprocessing_time(preprocessing_time_ms)
        yoloOut.set_inference_time(inference_time_ms)
        yoloOut.set_postprocessing_time(postprocessing_time_ms)
            
        
        return yoloOut

    @staticmethod
    def evaluate(predictions: YoloOutput, ground_truth: List[Tuple[BBox, int]], threshold_iou: float = 0.5) -> Dict[str, float]:
        """
        Compute evaluation metrics (precision, recall, F1-score, mAP, mAP@50-95).

        Args:
            predictions: YoloOutput object containing predicted bounding boxes, scores, and class IDs.
            ground_truth: List of tuples (BBox, class_id) representing ground truth.
            threshold_iou: IoU threshold to consider a detection as a true positive.

        Returns:
            Dictionary containing evaluation metrics.
        """
        if not ground_truth:  # No ground truth
            return {metric: 0.0 for metric in ["precision", "recall", "f1", "mAP", "mAP@50-95"]}

        if not predictions.get_boxes():  # No predictions
            return {metric: 0.0 for metric in ["precision", "recall", "f1", "mAP", "mAP@50-95"]}

        # Group ground truth and predictions by class ID
        gt_by_class = defaultdict(list)
        for gt_bbox, class_id in ground_truth:
            gt_by_class[class_id].append(gt_bbox)

        pred_by_class = defaultdict(list)
        for pred_bbox, class_id, score in predictions.get_boxes():
            pred_by_class[class_id].append((pred_bbox, score))

        # Initialize global counters and AP lists
        global_tp, global_fp, global_fn = 0, 0, 0
        aps = []

        for class_id in gt_by_class:
            gt_bboxes = gt_by_class[class_id]
            pred_bboxes_scores = pred_by_class.get(class_id, [])
            
            # Calculate AP for the class at the given threshold
            ap = compute_ap_for_threshold(gt_bboxes, pred_bboxes_scores, threshold_iou)
            aps.append(ap)

            # Match predictions to ground truth
            pred_bboxes_scores.sort(key=lambda x: x[1], reverse=True)
            pred_bboxes = [x[0] for x in pred_bboxes_scores]

            # Initialize TP, FP and matched ground truths
            tp = np.zeros(len(pred_bboxes))
            fp = np.zeros(len(pred_bboxes))
            gt_matched = [False] * len(gt_bboxes)

            for i, pred_bbox in enumerate(pred_bboxes):
                max_iou = 0
                best_match_idx = -1
                for j, gt_bbox in enumerate(gt_bboxes):
                    if gt_matched[j]:
                        continue
                    iou = pred_bbox.compute_iou(gt_bbox)
                    if iou > max_iou:
                        max_iou = iou
                        best_match_idx = j

                if max_iou >= threshold_iou and best_match_idx != -1:
                    tp[i] = 1
                    gt_matched[best_match_idx] = True
                else:
                    fp[i] = 1

            # Update global counters
            global_tp += np.sum(tp)
            global_fp += np.sum(fp)
            global_fn += len(gt_bboxes) - np.sum(tp)

        # Calculate global precision, recall, and F1-score
        precision = global_tp / (global_tp + global_fp) if (global_tp + global_fp) > 0 else 0.0
        recall = global_tp / (global_tp + global_fn) if (global_tp + global_fn) > 0 else 0.0
        f1 = 2 * (precision * recall) / (precision + recall) if (precision + recall) > 0 else 0.0

        # Calculate mAP using compute_ap_range (includes AP@50-95)
        mAP_50_95 = compute_map_50_95(
            [gt for gt_class in gt_by_class.values() for gt in gt_class],
            [(pred, score) for preds in pred_by_class.values() for pred, score in preds],
        )

        # Calculate mAP (average AP across classes at the given threshold)
        mAP = np.mean(aps) if aps else 0.0

        return {
            "precision": precision,
            "recall": recall,
            "f1": f1,
            "mAP": mAP,
            "mAP@50-95": mAP_50_95,
        }

    def preprocess(self, 
                   image: np.array,
                   target_height:int, 
                   target_width:int,        
                   normalize_method: callable = lambda x: x.astype(np.float32) / 255.0,
                   apply_padding: bool = True
                   ) -> np.ndarray:
        """
        Preprocess the image before model inference.

        :param image: Input image to preprocess.
        :return: Preprocessed image.
        """
        raise NotImplementedError("The preprocess method must be overridden in the derived class.")

    def postprocess(self, raw_output: np.ndarray,
                    image_height:int, image_width:int, confidence_thr:float=0.5, 
                            iou_threshold:float=0.5) -> List[Tuple[BBox, int, float]]:
        """
        Postprocess the raw output from the model to produce structured results.

        :param raw_output: Raw results from the model.
        :return: A YoloOutput object.
        """
        raise NotImplementedError("The postprocess method must be overridden in the derived class.")<|MERGE_RESOLUTION|>--- conflicted
+++ resolved
@@ -1,24 +1,15 @@
 
 import numpy as np
-<<<<<<< HEAD
 from typing import (
     Optional, Callable, Union,
     Any, Dict, List ,Tuple,
 )
-=======
-from typing import Optional, Callable, Union
-from saltup.ai.object_detection.utils.bbox  import BBox,BBoxFormat
-from saltup.ai.object_detection.utils.metrics  import compute_ap, compute_map_50_95 , compute_ap_for_threshold
-from saltup.ai.object_detection.yolo.yolo_type  import YoloType
-from saltup.ai.nn_manager import NeuralNetworkManager
-from typing import List, Dict, Any, Union
->>>>>>> 9e8c2395
 import time
 import cv2
 from collections import defaultdict
 
 from saltup.ai.object_detection.utils.bbox  import BBox,BBoxFormat
-from saltup.ai.object_detection.utils.metrics  import compute_ap, compute_ap_range
+from saltup.ai.object_detection.utils.metrics  import compute_ap, compute_map_50_95 , compute_ap_for_threshold
 from saltup.ai.object_detection.yolo.yolo_type  import YoloType
 from saltup.utils.data.image.image_utils import load_image, ColorMode
 from saltup.ai.nn_manager import NeuralNetworkManager

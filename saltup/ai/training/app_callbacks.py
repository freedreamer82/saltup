import os
import sys
import io
import datetime
from typing import Optional, Set
from fnmatch import fnmatch

import paho.mqtt.client as mqtt

from saltup.ai.training.callbacks import BaseCallback, CallbackContext
from saltup.ai.nn_model import NeuralNetworkModel

import mlflow
from mlflow.tracking import MlflowClient

from saltup.ai.object_detection.yolo.yolo_factory import YoloFactory
from saltup.ai.object_detection.yolo.yolo_type import YoloType
from saltup.ai.object_detection.yolo import yolo
from saltup.ai.object_detection.yolo.impl.yolo_anchors_based import BaseYolo
from saltup.ai.object_detection.datagenerator.anchors_based_datagen import BaseDatagenerator
from saltup.utils.misc import PathDict
<<<<<<< HEAD
from saltup.ai.classification.evaluate import evaluate_model
=======
>>>>>>> 518fa6bc
 
class MQTTCallback(BaseCallback):
    def __init__(
        self,
        broker: str,
        port: int,
        topic: str,
        client_id: str = "keras-metrics",
        username: Optional[str] = None,
        password: Optional[str] = None,
        id: Optional[str] = None
    ):
        """
        Callback to send training metrics via MQTT.

        Args:
            broker (str): MQTT broker address.
            port (int): MQTT broker port.
            topic (str): MQTT topic to publish messages.
            client_id (str, optional): MQTT client ID. Default is "keras-metrics".
            username (str, optional): Username for authentication. Default is None.
            password (str, optional): Password for authentication. Default is None.
            id (str, optional): Identifier string. Default is None.
        """
        BaseCallback.__init__(self)
        self.broker = broker
        self.port = port
        self.id = id
        self.topic = topic
        self.client_id = client_id
        self.client = mqtt.Client(client_id=client_id)
        self.custom_data = {}
        if username and password:
            self.client.username_pw_set(username, password)
        # Connect to the MQTT broker
        self.client.connect(self.broker, self.port)
        self.client.loop_start()  # Start the background loop to handle the connection

    def on_epoch_end(self, epoch, context: CallbackContext):
        # Check if the MQTT client is connected before publishing
        if not self.client.is_connected():
            print("[MQTTCallback] Client is not connected. Attempting to reconnect...")
            try:
                self.client.reconnect()
            except Exception as e:
                print(f"[MQTTCallback] Reconnection failed: {e}")
        """
        Method called at the end of each epoch.
        """        
        metadata = {
            "id": self.id if self.id is not None else "",
        }
        self.update_metadata(metadata)

        metrics = self.get_metrics()
        metadata = self.get_metadata()
        message = {
            "metadata": metadata,
            "metrics": metrics
        }

        self.client.publish(self.topic, str(message))

    def on_train_end(self, context: CallbackContext):
        """
        Method called at the end of training.
        """
        self.client.loop_stop()  # Stop the MQTT loop
        self.client.disconnect()  # Disconnect from the broker


class MLflowCallback(BaseCallback):
    """Class dedicated to managing MLflow logic during training."""
    
    def __init__(self, mlflow_client: MlflowClient = None, mlflow_run_id: str = None, metrics_filter: Set = None, close_on_train_end: bool = False):
        """
        Initializes the MLflow callback.

        Args:
            mlflow_client (MlflowClient, optional): MLflow client for logging metrics.
            mlflow_run_id (str, optional): MLflow run ID.
            metrics_filter (Set, optional): Set of patterns (with wildcards) to select which metrics to log to MLflow. 
                    If None, all metrics are logged.
            close_on_train_end (bool, optional): Whether to close the MLflow run at the end of training. Default is False.
        """
        self.mlflow_client = mlflow_client
        self.mlflow_run_id = mlflow_run_id
        self.is_enabled = mlflow_client is not None and mlflow_run_id is not None
        # Ensure all patterns in metrics_filter start with '/'
        if metrics_filter is not None:
            self.metrics_filter = set(
            pattern if pattern.startswith('/') else '/' + pattern
            for pattern in metrics_filter
            )
        else:
            self.metrics_filter = None
        self.close_on_train_end = close_on_train_end
    
    def log_param(self, key, value):
        """Log a parameter to MLflow."""
        if not self.is_enabled:
            return
            
        try:
            self.mlflow_client.log_param(
                run_id=self.mlflow_run_id,
                key=key,
                value=value
            )
        except Exception as e:
            print(f"[MLflow] log_param error {key}: {e}")
    
    def log_metric(self, key, value, step=None):
        """Log a metric to MLflow."""
        if not self.is_enabled or value is None:
            return
            
        try:
            self.mlflow_client.log_metric(
                run_id=self.mlflow_run_id,
                key=key,
                value=float(value),
                step=step
            )
        except Exception as e:
            print(f"[MLflow] log_metric error {key}: {e}")
    
    def log_metrics_dict(self, metrics_dict, step=None):
        """Log a dictionary of metrics to MLflow."""
        if not self.is_enabled:
            return
            
        for key, value in metrics_dict.items():
            self.log_metric(key, value, step)
    
    def on_train_begin(self, context: CallbackContext):
        """Called at the beginning of training."""
        self.log_param("total_epochs", context.epochs)
    
    def on_epoch_end(self, epoch, context: CallbackContext):
        if not self.is_enabled:
            return
        
        metrics = PathDict(self.get_metrics())
        for key, value in metrics.items():
            should_log = value is not None
            if self.metrics_filter is not None:
                should_log = should_log and any(fnmatch(key, pattern) for pattern in self.metrics_filter)
                # Replace slashes with underscores for MLflow compatibility
                key = key.replace('/', '_')[1:]
            if should_log:
                # If value is a dict, log each subkey separately
                if isinstance(value, dict):
                    for subkey, subvalue in value.items():
                        if subvalue is not None:
                            try:
                                self.mlflow_client.log_metric(
                                    run_id=self.mlflow_run_id,
                                    key=f"{key}.{subkey}",
                                    value=float(subvalue),
                                    step=epoch
                                )
                            except Exception as e:
                                print(f"[MLflow] Errore log_metric {key}.{subkey}: {e}")
                else:
                    try:
                        self.mlflow_client.log_metric(
                            run_id=self.mlflow_run_id,
                            key=key,
                            value=float(value),
                            step=epoch
                        )
                    except Exception as e:
                        print(f"[MLflow] Errore log_metric {key}: {e}")
        
    def on_train_end(self, context: CallbackContext):
        """Called at the end of training."""
        # Log final metrics
        final_metrics = {
            "final_loss": getattr(context, 'final_loss', None),
            "final_accuracy": getattr(context, 'final_accuracy', None),
        }
        
        self.log_metrics_dict(final_metrics)
        
        # Optionally close the MLflow run
        if self.is_enabled and self.close_on_train_end:
            self.mlflow_client.set_terminated(self.mlflow_run_id)


class FileLogger(BaseCallback):
    _instance = None  # Prevent accidental multiple instances

    def __init__(self, log_file: str, best_stats_file: str):
        """
        Initializes the FileLogger singleton instance.

        Args:
            log_file (str): Path to the file where training logs will be written.
            best_stats_file (str): Path to the file where the best model statistics will be saved.

        Raises:
            RuntimeError: If an instance of FileLogger has already been initialized.

        Side Effects:
            - Creates the log file and writes a header if it does not exist.
            - Creates the best stats file and writes a header if it does not exist.
            - Sets up initial values for tracking best validation loss and metrics.
        """
        if FileLogger._instance is not None:
            raise RuntimeError("FileLogger has already been initialized!")  # Prevent duplicates
        FileLogger._instance = self  # Save the instance

        BaseCallback.__init__(self)
        self.log_file = log_file
        self.best_stats_file = best_stats_file
        self.best_val_loss = float('inf')
        self.best_metrics = None
        self.total_epochs = None  # Initialize total number of epochs

        now = datetime.datetime.now().strftime("%Y-%m-%d %H:%M:%S")

        # If the file does not exist, create the header
        if not os.path.exists(self.log_file):
            with open(self.log_file, "w") as f:
                f.write(f"# Training logs started at: {now}\n")
                f.write("epoch,total_epochs,loss,accuracy,val_loss,val_accuracy\n")

        if not os.path.exists(self.best_stats_file):
            with open(self.best_stats_file, "w") as f:
                f.write("# Best model statistics\n")
                f.write(f"# Last updated: {now}\n")
                f.write("epoch,loss,accuracy,val_loss,val_accuracy\n")

    def on_train_begin(self, context: CallbackContext):
        """Automatically retrieve the total number of epochs."""
        self.total_epochs = context.epochs
        print(f"🔹 Training will have {self.total_epochs} total epochs.")

    def on_epoch_end(self, epoch, context: CallbackContext):
        # Ensure values are not None
        loss = context.loss
        accuracy = context.accuracy
        val_loss = context.val_loss
        val_accuracy = context.val_accuracy

        # General logging with error handling
        try:
            with open(self.log_file, "a") as f:
                f.write(f"{epoch+1},{self.total_epochs},{loss},{accuracy},{val_loss},{val_accuracy}\n")
        except Exception as e:
            print(f"❌ Error while writing log: {e}")

        # Check if this is the best model so far
        if isinstance(val_loss, (int, float)) and val_loss < self.best_val_loss:
            self.best_val_loss = val_loss
            self.best_metrics = {
                'epoch': epoch + 1,
                'loss': loss,
                'accuracy': accuracy,
                'val_loss': val_loss,
                'val_accuracy': val_accuracy
            }

            # Safely write the new best statistics
            try:
                with open(self.best_stats_file, "w") as f:
                    now = datetime.datetime.now().strftime("%Y-%m-%d %H:%M:%S")
                    f.write(f"# Best model statistics - Updated: {now}\n")
                    f.write("epoch,loss,accuracy,val_loss,val_accuracy\n")
                    f.write(f"{self.best_metrics['epoch']},{self.best_metrics['loss']},"
                            f"{self.best_metrics['accuracy']},{self.best_metrics['val_loss']},"
                            f"{self.best_metrics['val_accuracy']}\n")
            except Exception as e:
                print(f"❌ Error while writing best statistics: {e}")


class YoloEvaluationsCallback(BaseCallback):
    
    def __init__(
        self,
        yolo_type: YoloType, 
        datagen: BaseDatagenerator,
        end_of_train_datagen: BaseDatagenerator = None,
        iou_threshold: float = 0.5,
        confidence_threshold: float = 0.5,
        every_epoch: int = 1,
        output_file: str = None,
        class_names: dict = None,
        yolo_factory_kwargs: dict = None
    ):
        """
        Initializes the callback for YOLO model training evaluation.

            yolo_type (YoloType): The type or version of YOLO model to use for evaluation.
            datagen (BaseDatagenerator): Data generator providing validation or test data during training.
            end_of_train_datagen (BaseDatagenerator, optional): Data generator used for evaluation at the end of training. Defaults to None.
            iou_threshold (float, optional): Intersection-over-Union threshold for considering a detection as true positive. Defaults to 0.5.
            confidence_threshold (float, optional): Minimum confidence score for a detection to be considered valid. Defaults to 0.5.
            every_epoch (int, optional): Frequency (in epochs) at which evaluation is performed. Defaults to 1 (every epoch).
            output_file (str, optional): Path to a file where evaluation results will be saved. If None, results are not saved to file. Defaults to None.
            class_names (dict, optional): Mapping from class indices to class names for reporting results. If None, default class names are used. Defaults to None.
            yolo_factory_kwargs (dict, optional): Additional keyword arguments to pass to the YOLO model factory. Defaults to empty dict.
        """
        if yolo_factory_kwargs is None:
            yolo_factory_kwargs = {}
        BaseCallback.__init__(self)
        self.datagen = datagen
        self.yolo_type = yolo_type
        self.end_of_train_datagen = end_of_train_datagen
        self.iou_threshold = iou_threshold
        self.confidence_threshold = confidence_threshold
        self.every_epoch = every_epoch
        self.output_file = output_file
        self.class_names = class_names
        self.yolo_factory_kwargs = yolo_factory_kwargs

    def _print(self, msg):
        if self.output_file is not None:
            with open(self.output_file, "a") as f:
                print(msg, file=f)
        print(msg)

    def extract_per_class_metrics(self, metrics_per_class, number_classes):
        """
        Extracts per-class metrics (precision, recall, f1) into a dictionary.
        All metrics are rounded to 4 decimal places.
        """
        per_class_metrics = {}
        for class_id in range(number_classes):
            metric = metrics_per_class[class_id]
            per_class_metrics[class_id] = {
                "precision": round(metric.getPrecision(), 4),
                "recall": round(metric.getRecall(), 4),
                "f1_score": round(metric.getF1Score(), 4)
            }
        return per_class_metrics

    def on_train_end(self, context: CallbackContext):
        yolo_keras_best_model = YoloFactory.create(
            yolo_type=self.yolo_type,
            model_or_path=NeuralNetworkModel(context.best_model),
            number_class=self.datagen.num_classes,           
            **self.yolo_factory_kwargs
        )

        print("\n\n")
        self._print("=" * 80)
        self._print(f"{f'METRICS ON TRAIN END':^80}")
        self._print("=" * 80)
        if self.class_names is not None:
            self._print(f"class_names: {self.class_names}")

        metrics_dict = self._evaluate_metrics(yolo_keras_best_model, self.end_of_train_datagen)
        custom_data = {
            "best_model_per_class": metrics_dict["per_class"],
            "overall": metrics_dict["overall"]
        }
        self.update_metrics(custom_data)

    def _evaluate_metrics(self, model: BaseYolo, datagen: BaseDatagenerator):
        output_stream = io.StringIO()
        streams = [sys.stdout, output_stream]
        if self.output_file is not None:
            f = open(self.output_file, "a")
            streams.append(f)
        results, metrics = yolo.evaluate(
            yolo=model,
            dataloader=datagen.dataloader,
            iou_threshold=self.iou_threshold,
            confidence_threshold=self.confidence_threshold,
            output_streams=streams
        )
        if self.output_file is not None:
            f.close()
        number_classes = datagen.num_classes
        per_class_metrics = self.extract_per_class_metrics(results, number_classes)
        metrics_dict = {
            "per_class": per_class_metrics,
            "overall": metrics.get_metrics()
        }
        return metrics_dict

    def on_epoch_end(self, epoch: int, context: CallbackContext):
        yolo_keras_best_model  = YoloFactory.create(
            yolo_type=self.yolo_type,
            model_or_path=NeuralNetworkModel(context.best_model),
            number_class=self.datagen.num_classes,           
            **self.yolo_factory_kwargs
        )

        if (epoch + 1) % self.every_epoch == 0:
            print("\n\n")
            self._print("=" * 80)
            self._print(f"{f'METRICS SUMMARY FOR EPOCH {epoch + 1}':^80}")
            self._print("=" * 80)

            self._print(f"Best model epoch: {context.best_epoch}")
            if self.class_names is not None:
                self._print(f"class_names: {self.class_names}")

            metrics_dict = self._evaluate_metrics(yolo_keras_best_model, self.datagen)

            custom_data = {
               "best_model_per_class": metrics_dict["per_class"],
               "overall": metrics_dict["overall"]
            }
<<<<<<< HEAD
            self.update_metrics(custom_data)

class ClassificationEvaluationsCallback(BaseCallback):
    """
    Callback for evaluating classification metrics during and after model training.
    Args:
        datagen (BaseDatagenerator): Data generator used for evaluation during training (e.g., validation set).
        end_of_train_datagen (BaseDatagenerator, optional): Data generator used for evaluation at the end of training.
            If None, the main datagen is used.
        every_epoch (int, optional): Frequency (in epochs) at which to perform evaluation and print metrics.
            Defaults to 1 (every epoch).
        output_file (str, optional): Path to a file where metrics will be appended. If None, only prints to stdout.
        class_names (dict, optional): Mapping of class indices to class names for display in metrics output.
    Methods:
        on_train_end(context): Called at the end of training to evaluate and print/save metrics.
        on_epoch_end(epoch, context): Called at the end of each epoch (or every N epochs) to evaluate and print/save metrics.
    """
    
    def __init__(
        self,
        datagen: BaseDatagenerator, 
        end_of_train_datagen: BaseDatagenerator = None,
        every_epoch: int = 1,
        output_file: str = None,
        class_names: dict = None
    ):
        super().__init__()
        self.datagen = datagen
        self.end_of_train_datagen = end_of_train_datagen
        self.every_epoch = every_epoch
        self.output_file = output_file
        self.class_names = class_names

    def _print(self, msg):
        if self.output_file is not None:
            with open(self.output_file, "a") as f:
                print(msg, file=f)
        print(msg)

    def on_train_end(self, context: CallbackContext):
        model=context.best_model
        print("\n\n")
        self._print("=" * 80)
        self._print(f"{f'METRICS ON TRAIN END':^80}")
        self._print("=" * 80)
        if self.class_names is not None:
            self._print(f"class_names: {self.class_names}")

        global_metric, metric_per_class = evaluate_model(model, self.end_of_train_datagen)
        self._print(f"{'Images processed:':<20} {len(self.datagen.dataset) if hasattr(self.datagen, 'dataset') else len(self.datagen)}")

        self._print("\nPer class:")
        self._print("+" * 50)
        self._print(f"{'Label':<18} | {'Accuracy':<10}")
        self._print("-" * 50)
        for class_id, class_label in enumerate(self.class_names):
            metrics = metric_per_class[class_id]
            self._print(f"{class_label:<18} | {metrics.getAccuracy():<10.4f}")

        self._print("\nOverall:")
        self._print(f"{'True Positives (TP):':<25} {global_metric.getTP()}")
        self._print(f"{'False Positives (FP):':<25} {global_metric.getFP()}")
        self._print(f"{'Overall Accuracy:':<25} {global_metric.getAccuracy():.4f}")
        self._print("=" * 80)
        super().on_train_end(context)

    def on_epoch_end(self, epoch: int, context: CallbackContext):
        model=context.best_model
        if (epoch + 1) % self.every_epoch == 0:
            print("\n\n")
            self._print("=" * 80)
            self._print(f"{f'METRICS SUMMARY FOR EPOCH {epoch + 1}':^80}")
            self._print("=" * 80)

            self._print(f"Best model epoch: {context.best_epoch + 1} | Best loss: {context.best_loss:.4f} | Best val_loss: {context.best_val_loss:.4f}")
            if self.class_names is not None:
                self._print(f"class_names: {self.class_names}")
                
            global_metric, metric_per_class = evaluate_model(model, self.datagen)
            self._print(f"{'Images processed:':<20} {len(self.datagen.dataset) if hasattr(self.datagen, 'dataset') else len(self.datagen)}")

            self._print("\nPer class:")
            self._print("+" * 50)
            self._print(f"{'Label':<18} | {'Accuracy':<10}")
            self._print("-" * 50)
            for class_id, class_label in enumerate(self.class_names):
                metrics = metric_per_class[class_id]
                self._print(f"{class_label:<18} | {metrics.getAccuracy():<10.4f}")

            self._print("\nOverall:")
            self._print(f"{'True Positives (TP):':<25} {global_metric.getTP()}")
            self._print(f"{'False Positives (FP):':<25} {global_metric.getFP()}")
            self._print(f"{'Overall Accuracy:':<25} {global_metric.getAccuracy():.4f}")
            self._print("=" * 80)
        super().on_epoch_end(epoch, context)
=======
            self.update_metrics(custom_data)
>>>>>>> 518fa6bc
<|MERGE_RESOLUTION|>--- conflicted
+++ resolved
@@ -19,10 +19,7 @@
 from saltup.ai.object_detection.yolo.impl.yolo_anchors_based import BaseYolo
 from saltup.ai.object_detection.datagenerator.anchors_based_datagen import BaseDatagenerator
 from saltup.utils.misc import PathDict
-<<<<<<< HEAD
 from saltup.ai.classification.evaluate import evaluate_model
-=======
->>>>>>> 518fa6bc
  
 class MQTTCallback(BaseCallback):
     def __init__(
@@ -430,7 +427,6 @@
                "best_model_per_class": metrics_dict["per_class"],
                "overall": metrics_dict["overall"]
             }
-<<<<<<< HEAD
             self.update_metrics(custom_data)
 
 class ClassificationEvaluationsCallback(BaseCallback):
@@ -525,7 +521,4 @@
             self._print(f"{'False Positives (FP):':<25} {global_metric.getFP()}")
             self._print(f"{'Overall Accuracy:':<25} {global_metric.getAccuracy():.4f}")
             self._print("=" * 80)
-        super().on_epoch_end(epoch, context)
-=======
-            self.update_metrics(custom_data)
->>>>>>> 518fa6bc
+        super().on_epoch_end(epoch, context)
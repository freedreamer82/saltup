from typing import List, Tuple, Any
import torch
import onnxruntime as ort

from saltup.utils.misc import suppress_stdout

import tensorflow as tf
from tf_keras.saving import load_model
import time


class NeuralNetworkManager:
    """Class to manage loading and inference for different neural network model formats."""
    
    def __init__(self):
        self.model = None
        self.supported_formats = [".pt", ".keras", ".h5", ".onnx", ".tflite"]
        self.inference_time_ms = None

    def get_supported_formats(self) -> List[str]:
        """Return a list of supported model formats."""
        return self.supported_formats

    def load_model(self, model_path: str) -> Tuple[Any, Tuple[Any], Tuple[Any]]:
        """
        Load a model from the given path based on its file extension.

        Args:
            model_path: Path to the model file.

        Returns:
            The loaded model.

        Raises:
            ValueError: If the model format is not supported.
        """
        with suppress_stdout():
            if model_path.endswith(".pt"):
                # Load PyTorch model
                self.model = torch.load(model_path)  # Generic PyTorch model loading
                self.model.eval()  # Set the model to evaluation mode
                # Assuming the model has an attribute `input_shape` or similar
                if hasattr(self.model, 'input_shape'):
                    model_input_shape =  self.model.input_shape
                
                # Assuming the model has an attribute `output_shape` or similar
                if hasattr(self.model, 'output_shape'):
                    model_output_shape =  self.model.output_shape
                else:
                    # If no output_shape attribute, infer from a forward pass (requires example input)
                    example_input = torch.randn(1, *self.model.input_shape)  # Example input
                    with torch.no_grad():
                        output = self.model(example_input)
                    model_output_shape =  output.shape[1:]  # Exclude batch size
                
                return self.model, model_input_shape, model_output_shape
                
            elif model_path.endswith(".keras") or model_path.endswith(".h5"):
                # Load TensorFlow/Keras model (supports both .keras and .h5 formats)
                self.model = load_model(model_path, compile=False, safe_mode=False)  # Usa tf_keras.saving.load_model
                model_input_shape = self.model.input_shape  # Exclude the batch size
                model_output_shape = self.model.output_shape  # Exclude the batch size
    
                return self.model, model_input_shape, model_output_shape

            
            elif model_path.endswith(".onnx"):
                # Load ONNX model
                self.model = ort.InferenceSession(model_path)
                input_metadata = self.model.get_inputs()[0]
                model_input_shape = tuple(input_metadata.shape)
                output_metadata = self.model.get_outputs()[0]
                model_output_shape = tuple(output_metadata.shape)
                return self.model, model_input_shape, model_output_shape

            elif model_path.endswith(".tflite"):
                # Load TensorFlow Lite model
                self.model = tf.lite.Interpreter(model_path=model_path)
                self.model.allocate_tensors()  # Allocate tensors for inference
                # Get the input shape from the interpreter
                input_details = self.model.get_input_details()[0]
                model_input_shape = tuple(input_details['shape'])
            
                output_details = self.model.get_output_details()[0]
                model_output_shape =  tuple(output_details['shape'])
                
                return self.model, model_input_shape, model_output_shape

                
            else:
                raise ValueError(f"Unsupported model format. Supported formats are: {self.supported_formats}")


    def model_inference(self, input_data: Any) -> Any:
        """
        Perform inference using the loaded model and measure the inference time.

        Args:
            input_data: Preprocessed input data for the model.

        Returns:
            Raw output from the model.

        Raises:
            RuntimeError: If the model is not loaded.
        """
        if self.model is None:
            raise RuntimeError("Model is not loaded. Call `load_model` first.")

        start_time = time.time()  # Capture start time
       
        with suppress_stdout():
            if isinstance(self.model, torch.nn.Module):
                # PyTorch inference
                with torch.no_grad():
                    output = self.model(input_data)
    #        elif isinstance(self.model, tf.keras.Model):  #not worning...
            elif type(self.model).__name__ == 'Functional':  
                # TensorFlow/Keras inference
                output = self.model.predict(input_data)
            elif isinstance(self.model, ort.InferenceSession):
                # ONNX inference
                input_name = self.model.get_inputs()[0].name
                output = self.model.run(None, {input_name: input_data})[0]
            elif isinstance(self.model, tf.lite.Interpreter):
                # TensorFlow Lite inference
                input_details = self.model.get_input_details()
                output_details = self.model.get_output_details()

                # Set input tensor
                self.model.set_tensor(input_details[0]['index'], input_data)

                # Run inference
                self.model.invoke()

                # Get output tensor
                output = self.model.get_tensor(output_details[0]['index'])
            else:
                raise RuntimeError("Unsupported model type.")

            end_time = time.time()  # Capture end time
            self.inference_time_ms = (end_time - start_time) * 1000  # Calculate inference time in milliseconds

<<<<<<< HEAD
        if isinstance(self.model, torch.nn.Module):
            # PyTorch inference
            with torch.no_grad():
                output = self.model(input_data)
#        elif isinstance(self.model, tf.keras.Model):  #not worning...
        elif type(self.model).__name__ == 'Functional':  
            # TensorFlow/Keras inference
            output = self.model.predict(input_data)
        elif isinstance(self.model, ort.InferenceSession):
            # ONNX inference
            input_name = self.model.get_inputs()[0].name
            output = self.model.run(None, {input_name: input_data})
        elif isinstance(self.model, tf.lite.Interpreter):
            # TensorFlow Lite inference
            input_details = self.model.get_input_details()
            output_details = self.model.get_output_details()

            # Set input tensor
            self.model.set_tensor(input_details[0]['index'], input_data)

            # Run inference
            self.model.invoke()

            # Get output tensor
            output = self.model.get_tensor(output_details[0]['index'])
        else:
            raise RuntimeError("Unsupported model type.")

        end_time = time.time()  # Capture end time
        self.inference_time_ms = (end_time - start_time) * 1000  # Calculate inference time in milliseconds

        return output
=======
            return output
>>>>>>> 18b81f33

    def get_inference_time_ms(self) -> float:
        """
        Get the last measured inference time in milliseconds.

        Returns:
            The last inference time in milliseconds, or None if no inference has been performed yet.
        """
        return self.inference_time_ms<|MERGE_RESOLUTION|>--- conflicted
+++ resolved
@@ -108,40 +108,7 @@
             raise RuntimeError("Model is not loaded. Call `load_model` first.")
 
         start_time = time.time()  # Capture start time
-       
-        with suppress_stdout():
-            if isinstance(self.model, torch.nn.Module):
-                # PyTorch inference
-                with torch.no_grad():
-                    output = self.model(input_data)
-    #        elif isinstance(self.model, tf.keras.Model):  #not worning...
-            elif type(self.model).__name__ == 'Functional':  
-                # TensorFlow/Keras inference
-                output = self.model.predict(input_data)
-            elif isinstance(self.model, ort.InferenceSession):
-                # ONNX inference
-                input_name = self.model.get_inputs()[0].name
-                output = self.model.run(None, {input_name: input_data})[0]
-            elif isinstance(self.model, tf.lite.Interpreter):
-                # TensorFlow Lite inference
-                input_details = self.model.get_input_details()
-                output_details = self.model.get_output_details()
 
-                # Set input tensor
-                self.model.set_tensor(input_details[0]['index'], input_data)
-
-                # Run inference
-                self.model.invoke()
-
-                # Get output tensor
-                output = self.model.get_tensor(output_details[0]['index'])
-            else:
-                raise RuntimeError("Unsupported model type.")
-
-            end_time = time.time()  # Capture end time
-            self.inference_time_ms = (end_time - start_time) * 1000  # Calculate inference time in milliseconds
-
-<<<<<<< HEAD
         if isinstance(self.model, torch.nn.Module):
             # PyTorch inference
             with torch.no_grad():
@@ -170,13 +137,10 @@
         else:
             raise RuntimeError("Unsupported model type.")
 
-        end_time = time.time()  # Capture end time
-        self.inference_time_ms = (end_time - start_time) * 1000  # Calculate inference time in milliseconds
+            end_time = time.time()  # Capture end time
+            self.inference_time_ms = (end_time - start_time) * 1000  # Calculate inference time in milliseconds
 
-        return output
-=======
             return output
->>>>>>> 18b81f33
 
     def get_inference_time_ms(self) -> float:
         """
